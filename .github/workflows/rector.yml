on:
  pull_request:
    paths-ignore:
      - 'docs/**'
      - 'README.md'
      - 'CHANGELOG.md'
      - '.gitignore'
      - '.gitattributes'
      - 'infection.json.dist'
      - 'psalm.xml'

name: rector

jobs:
  rector:
<<<<<<< HEAD
    uses: yiisoft/actions/.github/workflows/rector.yml@improve-rector
    permissions:
      contents: write
=======
    uses: yiisoft/actions/.github/workflows/rector.yml@master
    secrets:
      token: ${{ secrets.YIISOFT_GITHUB_TOKEN }}
>>>>>>> e5b16e2d
    with:
      repository: ${{ github.event.pull_request.head.repo.full_name }}
      os: >-
        ['ubuntu-latest']
      php: >-
        ['8.3']<|MERGE_RESOLUTION|>--- conflicted
+++ resolved
@@ -13,15 +13,9 @@
 
 jobs:
   rector:
-<<<<<<< HEAD
-    uses: yiisoft/actions/.github/workflows/rector.yml@improve-rector
-    permissions:
-      contents: write
-=======
     uses: yiisoft/actions/.github/workflows/rector.yml@master
     secrets:
       token: ${{ secrets.YIISOFT_GITHUB_TOKEN }}
->>>>>>> e5b16e2d
     with:
       repository: ${{ github.event.pull_request.head.repo.full_name }}
       os: >-
