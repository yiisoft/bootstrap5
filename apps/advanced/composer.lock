--- conflicted
+++ resolved
@@ -3,11 +3,7 @@
         "This file locks the dependencies of your project to a known state",
         "Read more about it at http://getcomposer.org/doc/01-basic-usage.md#composer-lock-the-lock-file"
     ],
-<<<<<<< HEAD
-    "hash": "05f7bcd0e99931b52415eaeb62d54daf",
-=======
     "hash": "2d1053fbaaf2044054f273a71d0ccde0",
->>>>>>> 5a587d16
     "packages": [
         {
             "name": "yiisoft/yii2",
@@ -15,21 +11,12 @@
             "source": {
                 "type": "git",
                 "url": "https://github.com/yiisoft/yii2-framework.git",
-<<<<<<< HEAD
-                "reference": "2d93f20ba6044ac3f1957300c4ae85fd98ecf47d"
-            },
-            "dist": {
-                "type": "zip",
-                "url": "https://api.github.com/repos/yiisoft/yii2-framework/zipball/2d93f20ba6044ac3f1957300c4ae85fd98ecf47d",
-                "reference": "2d93f20ba6044ac3f1957300c4ae85fd98ecf47d",
-=======
                 "reference": "3ad6334be076a80df3b2ea0b57f38bd0c6901989"
             },
             "dist": {
                 "type": "zip",
                 "url": "https://api.github.com/repos/yiisoft/yii2-framework/zipball/3ad6334be076a80df3b2ea0b57f38bd0c6901989",
                 "reference": "3ad6334be076a80df3b2ea0b57f38bd0c6901989",
->>>>>>> 5a587d16
                 "shasum": ""
             },
             "require": {
@@ -110,11 +97,7 @@
                 "framework",
                 "yii"
             ],
-<<<<<<< HEAD
-            "time": "2013-05-29 02:55:14"
-=======
             "time": "2013-06-02 19:19:29"
->>>>>>> 5a587d16
         },
         {
             "name": "yiisoft/yii2-composer",
