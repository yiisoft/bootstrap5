<?php

declare(strict_types=1);

namespace Yiisoft\Yii\Bootstrap5\Tests;

use PHPUnit\Framework\TestCase as BaseTestCase;
use Psr\Container\ContainerInterface;
<<<<<<< HEAD
use Psr\Log\LoggerInterface;
use Psr\Log\NullLogger;
use RuntimeException;
use Yiisoft\Aliases\Aliases;
use Yiisoft\Assets\AssetConverter;
use Yiisoft\Assets\AssetConverterInterface;
use Yiisoft\Assets\AssetLoader;
use Yiisoft\Assets\AssetLoaderInterface;
use Yiisoft\Assets\AssetManager;
use Yiisoft\Assets\AssetPublisher;
use Yiisoft\Assets\AssetPublisherInterface;
=======
use function str_replace;
use Yiisoft\Aliases\Aliases;
>>>>>>> 002ff256
use Yiisoft\Di\Container;
use Yiisoft\Widget\WidgetFactory;

use function closedir;
use function is_dir;
use function opendir;
use function readdir;
use function str_replace;

abstract class TestCase extends BaseTestCase
{
    protected Aliases $aliases;
    private ContainerInterface $container;

    protected function setUp(): void
    {
<<<<<<< HEAD
        $this->container = new Container($this->config());

        $this->aliases = $this->container->get(Aliases::class);
        $this->assetManager = $this->container->get(AssetManager::class);
        $this->assetPublisher = $this->container->get(AssetPublisher::class);
=======
        parent::setUp();
>>>>>>> 002ff256

        $this->container = new Container();
        WidgetFactory::initialize($this->container, []);
    }

    protected function tearDown(): void
    {
<<<<<<< HEAD
        $this->removeAssets('@assets');

        unset($this->aliases, $this->assetManager, $this->assetPublisher, $this->container);
=======
        unset($this->container);
>>>>>>> 002ff256

        parent::tearDown();
    }

    /**
     * Asserting two strings equality ignoring line endings.
     *
     * @param string $expected
     * @param string $actual
     * @param string $message
     */
    protected function assertEqualsWithoutLE(string $expected, string $actual, string $message = ''): void
    {
        $expected = str_replace("\r\n", "\n", $expected);
        $actual = str_replace("\r\n", "\n", $actual);

        $this->assertEquals($expected, $actual, $message);
    }

    /**
     * Asserting same ignoring slash.
     *
     * @param string $expected
     * @param string $actual
     */
    protected function assertSameIgnoringSlash(string $expected, string $actual): void
    {
        $expected = str_replace(['/', '\\'], '/', $expected);
        $actual = str_replace(['/', '\\'], '/', $actual);

        $this->assertSame($expected, $actual);
    }
<<<<<<< HEAD

    protected function removeAssets(string $basePath): void
    {
        $handle = opendir($dir = $this->aliases->get($basePath));
        if ($handle === false) {
            throw new RuntimeException("Unable to open directory: $dir");
        }
        while (($file = readdir($handle)) !== false) {
            if ($file === '.' || $file === '..' || $file === '.gitignore') {
                continue;
            }

            $path = $dir . DIRECTORY_SEPARATOR . $file;

            if (is_dir($path)) {
                FileHelper::removeDirectory($path);
            } else {
                FileHelper::unlink($path);
            }
        }

        closedir($handle);
    }

    private function config(): array
    {
        return [
            Aliases::class => [
                'class' => Aliases::class,
                '__construct()' => [
                    [
                        '@root' => dirname(__DIR__),
                        '@public' => '@root/tests/public',
                        '@assets' => '@public/assets',
                        '@assetsUrl' => '/',
                        '@vendor' => '@root/vendor',
                        '@npm' => '@vendor/npm-asset',
                        '@view' => '@public/view',
                    ],
                ],
            ],

            LoggerInterface::class => NullLogger::class,

            AssetConverterInterface::class => AssetConverter::class,

            AssetPublisherInterface::class => AssetPublisher::class,

            AssetLoaderInterface::class => AssetLoader::class,

            AssetManager::class => [
                'class' => AssetManager::class,
                'withConverter()' => [Reference::to(AssetConverterInterface::class)],
                'withPublisher()' => [Reference::to(AssetPublisherInterface::class)],
            ],
        ];
    }
=======
>>>>>>> 002ff256
}<|MERGE_RESOLUTION|>--- conflicted
+++ resolved
@@ -6,7 +6,6 @@
 
 use PHPUnit\Framework\TestCase as BaseTestCase;
 use Psr\Container\ContainerInterface;
-<<<<<<< HEAD
 use Psr\Log\LoggerInterface;
 use Psr\Log\NullLogger;
 use RuntimeException;
@@ -18,11 +17,8 @@
 use Yiisoft\Assets\AssetManager;
 use Yiisoft\Assets\AssetPublisher;
 use Yiisoft\Assets\AssetPublisherInterface;
-=======
-use function str_replace;
-use Yiisoft\Aliases\Aliases;
->>>>>>> 002ff256
 use Yiisoft\Di\Container;
+use Yiisoft\Factory\Definition\Reference;
 use Yiisoft\Widget\WidgetFactory;
 
 use function closedir;
@@ -33,34 +29,19 @@
 
 abstract class TestCase extends BaseTestCase
 {
-    protected Aliases $aliases;
     private ContainerInterface $container;
 
     protected function setUp(): void
     {
-<<<<<<< HEAD
-        $this->container = new Container($this->config());
+        $this->container = new Container([]);
+        $this->aliases = $this->container->get(Aliases::class);
 
-        $this->aliases = $this->container->get(Aliases::class);
-        $this->assetManager = $this->container->get(AssetManager::class);
-        $this->assetPublisher = $this->container->get(AssetPublisher::class);
-=======
-        parent::setUp();
->>>>>>> 002ff256
-
-        $this->container = new Container();
         WidgetFactory::initialize($this->container, []);
     }
 
     protected function tearDown(): void
     {
-<<<<<<< HEAD
-        $this->removeAssets('@assets');
-
-        unset($this->aliases, $this->assetManager, $this->assetPublisher, $this->container);
-=======
         unset($this->container);
->>>>>>> 002ff256
 
         parent::tearDown();
     }
@@ -93,64 +74,4 @@
 
         $this->assertSame($expected, $actual);
     }
-<<<<<<< HEAD
-
-    protected function removeAssets(string $basePath): void
-    {
-        $handle = opendir($dir = $this->aliases->get($basePath));
-        if ($handle === false) {
-            throw new RuntimeException("Unable to open directory: $dir");
-        }
-        while (($file = readdir($handle)) !== false) {
-            if ($file === '.' || $file === '..' || $file === '.gitignore') {
-                continue;
-            }
-
-            $path = $dir . DIRECTORY_SEPARATOR . $file;
-
-            if (is_dir($path)) {
-                FileHelper::removeDirectory($path);
-            } else {
-                FileHelper::unlink($path);
-            }
-        }
-
-        closedir($handle);
-    }
-
-    private function config(): array
-    {
-        return [
-            Aliases::class => [
-                'class' => Aliases::class,
-                '__construct()' => [
-                    [
-                        '@root' => dirname(__DIR__),
-                        '@public' => '@root/tests/public',
-                        '@assets' => '@public/assets',
-                        '@assetsUrl' => '/',
-                        '@vendor' => '@root/vendor',
-                        '@npm' => '@vendor/npm-asset',
-                        '@view' => '@public/view',
-                    ],
-                ],
-            ],
-
-            LoggerInterface::class => NullLogger::class,
-
-            AssetConverterInterface::class => AssetConverter::class,
-
-            AssetPublisherInterface::class => AssetPublisher::class,
-
-            AssetLoaderInterface::class => AssetLoader::class,
-
-            AssetManager::class => [
-                'class' => AssetManager::class,
-                'withConverter()' => [Reference::to(AssetConverterInterface::class)],
-                'withPublisher()' => [Reference::to(AssetPublisherInterface::class)],
-            ],
-        ];
-    }
-=======
->>>>>>> 002ff256
 }