--- conflicted
+++ resolved
@@ -4,11 +4,7 @@
     "description": "Yii Framework Twitter Bootstrap 4 Extension",
     "keywords": [
         "yii",
-<<<<<<< HEAD
         "bootstrap4"
-=======
-        "bootstrap"
->>>>>>> b4d9f70a
     ],
     "license": "BSD-3-Clause",
     "support": {
@@ -24,28 +20,16 @@
         "php": "^7.4",
         "foxy/foxy": "^1.0",
         "yiisoft/arrays": "^3.0@dev",
-<<<<<<< HEAD
         "yiisoft/assets": "^1.0@dev",
         "yiisoft/html": "^3.0@dev",
         "yiisoft/json": "^3.0@dev",
         "yiisoft/widget": "^3.0@dev"
-=======
-        "yiisoft/di": "^3.0@dev",
-        "yiisoft/yii-core": "^3.0@dev",
-        "yiisoft/yii-jquery": "^3.0@dev",
-        "yiisoft/yii-web": "^3.0@dev",
-        "php": "^7.4"
->>>>>>> b4d9f70a
     },
     "require-dev": {
         "hiqdev/composer-config-plugin": "^1.0@dev",
-<<<<<<< HEAD
         "phpunit/phpunit": "^8.0",
         "yiisoft/aliases": "^3.0@dev",
         "yiisoft/di": "^3.0@dev"
-=======
-        "phpunit/phpunit": "^8.4"
->>>>>>> b4d9f70a
     },
     "provide": {
         "yiisoft/yii-bootstrap-implementation": "3.0.0"
